package main

import (
	"context"

	"github.com/prometheus/client_golang/prometheus"
)

func init() {
	RegisterExporter("connections", newExporterConnections)
}

var (
	connectionLabels            = []string{"vhost", "node", "peer_host", "user", "self"}
	connectionLabelsStateMetric = []string{"vhost", "node", "peer_host", "user", "state", "self"}
	connectionLabelKeys         = []string{"vhost", "node", "peer_host", "user", "state", "node"}

	connectionGaugeVec = map[string]*prometheus.GaugeVec{
		"channels":  newGaugeVec("connection_channels", "number of channels in use", connectionLabels),
		"recv_oct":  newGaugeVec("connection_received_bytes", "received bytes", connectionLabels),
		"recv_cnt":  newGaugeVec("connection_received_packets", "received packets", connectionLabels),
		"send_oct":  newGaugeVec("connection_send_bytes", "send bytes", connectionLabels),
		"send_cnt":  newGaugeVec("connection_send_packets", "send packets", connectionLabels),
		"send_pend": newGaugeVec("connection_send_pending", "Send queue size", connectionLabels),
	}
)

type exporterConnections struct {
	connectionMetricsG map[string]*prometheus.GaugeVec
	stateMetric        *prometheus.GaugeVec
}

func newExporterConnections() Exporter {
	connectionGaugeVecActual := connectionGaugeVec

	if len(config.ExcludeMetrics) > 0 {
		for _, metric := range config.ExcludeMetrics {
			if connectionGaugeVecActual[metric] != nil {
				delete(connectionGaugeVecActual, metric)
			}
		}
	}

	return exporterConnections{
<<<<<<< HEAD
		connectionMetricsG: connectionGaugeVec,
		stateMetric:        newGaugeVec("connection_status", "Number of connections in a certain state aggregated per label combination.", connectionLabelsStateMetric),
=======
		metricsGV:   connectionGaugeVecActual,
		stateMetric: newGaugeVec("connection_status", "Number of connections in a certain state aggregated per label combination.", connectionLabelsStateMetric),
>>>>>>> c996a2e6
	}
}

func (e exporterConnections) String() string {
	return "Exporter connections"
}

func (e exporterConnections) Collect(ctx context.Context, ch chan<- prometheus.Metric) error {
	rabbitConnectionResponses, err := getStatsInfo(config, "connections", connectionLabelKeys)

	if err != nil {
		return err
	}
	for _, gauge := range e.connectionMetricsG {
		gauge.Reset()
	}
	e.stateMetric.Reset()

	selfNode := ""
	if n, ok := ctx.Value(nodeName).(string); ok {
		selfNode = n
	}

	for key, gauge := range e.connectionMetricsG {
		for _, connD := range rabbitConnectionResponses {
			if value, ok := connD.metrics[key]; ok {
				self := "0"
				if connD.labels["node"] == selfNode {
					self = "1"
				}
				gauge.WithLabelValues(connD.labels["vhost"], connD.labels["node"], connD.labels["peer_host"], connD.labels["user"], self).Add(value)
			}
		}
	}

	for _, connD := range rabbitConnectionResponses {
		if _, ok := connD.metrics["channels"]; ok { //TODO: find better way to retrieve the data instead of using "channels"
			self := "0"
			if connD.labels["node"] == selfNode {
				self = "1"
			}
			e.stateMetric.WithLabelValues(connD.labels["vhost"], connD.labels["node"], connD.labels["peer_host"], connD.labels["user"], connD.labels["state"], self).Add(1)
		}
	}

	for _, gauge := range e.connectionMetricsG {
		gauge.Collect(ch)
	}
	e.stateMetric.Collect(ch)
	return nil
}

func (e exporterConnections) Describe(ch chan<- *prometheus.Desc) {
	for _, nodeMetric := range e.connectionMetricsG {
		nodeMetric.Describe(ch)
	}

}<|MERGE_RESOLUTION|>--- conflicted
+++ resolved
@@ -42,13 +42,8 @@
 	}
 
 	return exporterConnections{
-<<<<<<< HEAD
-		connectionMetricsG: connectionGaugeVec,
+		connectionMetricsG: connectionGaugeVecActual,
 		stateMetric:        newGaugeVec("connection_status", "Number of connections in a certain state aggregated per label combination.", connectionLabelsStateMetric),
-=======
-		metricsGV:   connectionGaugeVecActual,
-		stateMetric: newGaugeVec("connection_status", "Number of connections in a certain state aggregated per label combination.", connectionLabelsStateMetric),
->>>>>>> c996a2e6
 	}
 }
 
